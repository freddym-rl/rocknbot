--- conflicted
+++ resolved
@@ -5,11 +5,8 @@
 import re
 import shutil
 import sys
-<<<<<<< HEAD
 import time
-=======
 import html
->>>>>>> 24e1aff4
 import json
 import datetime
 import tempfile
@@ -23,11 +20,7 @@
 import litellm
 import tiktoken
 import uvicorn
-<<<<<<< HEAD
-from fastapi import FastAPI, HTTPException, status, BackgroundTasks, Request, Response
-=======
-from fastapi import FastAPI, HTTPException, status, BackgroundTasks, Body
->>>>>>> 24e1aff4
+from fastapi import FastAPI, HTTPException, status, BackgroundTasks, Request, Response, Body
 from fastapi.middleware.cors import CORSMiddleware
 from fastapi.responses import (
     FileResponse,
@@ -464,26 +457,15 @@
 
     if is_expert_answering:
         async def expert_gen():
-<<<<<<< HEAD
-            formatted_q = nl_query.replace("&", "&amp;").replace("<", "&lt;").replace(">", "&gt;")
-            formatted_q = re.sub(r"\*\*(.+?)\*\*", r"<strong>\1</strong>", formatted_q)
-            formatted_q = re.sub(r"(https?://[^\s'\"<]+)", r'<a href="\1" target="_blank">\1</a>', formatted_q)
-            formatted_q = formatted_q.replace("\n", "<br>")
-            yield f"ANS: {formatted_q}\n"
-        return StreamingResponse(expert_gen(), media_type="text/html",headers=custom_headers)
-    # Build agent
-    conversation_history = "\n".join(f"{p}: {m}" for p, m in llsc.conversation_history)
-=======
             formatted_q = format_to_html(nl_query)
             chunks = html_chunk_text(formatted_q)
             yield f"QUERY_ID: {query_id}\n"
             for chunk in chunks:
                 yield f"ANS: {chunk}\n"
-        return StreamingResponse(expert_gen(), media_type="text/html")
+        return StreamingResponse(expert_gen(), media_type="text/html",headers=custom_headers)
 
     # Build agent with tools including answer_from_document_retrieval
     conversation_history = "\n".join(f"{poster}: {message}" for poster, message, _ in llsc.conversation_history)
->>>>>>> 24e1aff4
     tools = [
         FunctionTool.from_defaults(fn=improve_query),
         FunctionTool.from_defaults(fn=answer_from_document_retrieval, return_direct=True),
@@ -653,10 +635,6 @@
     """
     nodes = []
     try:
-<<<<<<< HEAD
-        utils.logger.info("session_id: %s, locale: %s, product: %s, nl_query: %s", session_id, locale, product, nl_query)
-        custom_headers = {"rli-product":product,"rli-locale": locale}
-=======
         utils.logger.info("session_id: %s, locale: %s, product: %s, nl_query: %s, Follow_up: %s", session_id, locale, product, nl_query, is_followup)
         if is_followup:
             db_folderpath = LilLisaServerContext.get_db_folderpath(session_id)
@@ -674,7 +652,6 @@
                     keyvalue_db.close()
        
         # Load the existing context (or create if it were new, though above check treats missing as expired)
->>>>>>> 24e1aff4
         llsc = get_llsc(session_id, LOCALE.get_locale(locale), PRODUCT.get_product(product))
 
         # Add user query and get the generated query_id
@@ -712,11 +689,6 @@
 
         # Get response from agent
         response = react_agent.chat(react_agent_prompt).response
-<<<<<<< HEAD
-        llsc.add_to_conversation_history("User", nl_query)
-        llsc.add_to_conversation_history("Assistant", response)
-        return PlainTextResponse(response,headers=custom_headers)
-=======
 
         # Parse response to extract text and nodes
         try:
@@ -745,13 +717,10 @@
             "reranked_nodes": nodes,
             "query_id": query_id
         }
->>>>>>> 24e1aff4
 
     except HTTPException as exc:
-        metrics_fastapi_exceptions_total.add(1,custom_headers)
         raise exc
     except Exception as exc:
-        metrics_fastapi_exceptions_total.add(1,custom_headers)
         if isinstance(exc, ValueError) and "Reached max iterations." in str(exc):
             # 1) redo the retrieval + answer_tool so it writes into llsc.query_artifacts
             raw = answer_from_document_retrieval(
